--- conflicted
+++ resolved
@@ -153,7 +153,6 @@
             }
         
         # Filter variants
-<<<<<<< HEAD
 
     def filter_known_variants(self):
         """Filters out variants that are present in any of the called alleles relative to the mapping target.
@@ -174,28 +173,7 @@
                 called_alleles = [a for a in self.functional_calls if self.allele_db[a].gene in called]
                 self._filter_variants_for_alleles(mapping_target, called_alleles)
 
-=======
-
-    def filter_known_variants(self):
-        """Filters out variants that are present in any of the called alleles relative to the mapping target.
-        Modifies self.vcf_variants in place by removing known variants."""
-        
-        # Process individual genes
-        for gene in set(self.functional_gene_calls):
-            if gene not in self.allele_db.gene_in_cluster:
-                mapping_target = self.allele_db.get_wildtype_target(gene)
-                called_alleles = [a for a in self.calls if self.allele_db[a].gene == gene]
-                self._filter_variants_for_alleles(mapping_target, called_alleles)
-        
-        # Process gene clusters
-        for cluster in self.allele_db.gene_clusters:
-            called = [g for g in cluster if g in self.gene_calls]
-            if called:
-                mapping_target = self.allele_db.get_wildtype_target(cluster[0])
-                called_alleles = [a for a in self.functional_calls if self.allele_db[a].gene in called]
-                self._filter_variants_for_alleles(mapping_target, called_alleles)
-
->>>>>>> 19f9ec99
+    
     def _filter_variants_for_alleles(self, mapping_target: str, called_alleles: List[str]):
         """Helper function to filter variants for a set of alleles against a mapping target."""
         if mapping_target not in self.vcf_variants:
@@ -359,7 +337,6 @@
                 f.write("gene\tposition\tref\talt\n")  # Header
                 for v in var:
                     f.write(v+'\n')
-<<<<<<< HEAD
             
     def write_read_assignments(self, output_dir: str) -> None:
         """
@@ -398,8 +375,7 @@
                         # Update reference name to match new header
                         aln.reference_id = 0  # Since we only have one reference in header
                         outf.write(aln)
-=======
->>>>>>> 19f9ec99
+
             
 class PostProcessorModel(PostProcessor):
     '''Child of PostProcessor using lpinterface.ShortReadModelTotalErrorDiscardObj as input to get required data'''
